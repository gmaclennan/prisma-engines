mod envelope;
mod filter;
mod input;
mod interface;

pub mod prelude;

pub use envelope::ProtoBufEnvelope;
pub use filter::*;
pub use input::*;
pub use interface::{ExternalInterface, ProtoBufInterface};
use prisma_models::prelude::*;
use prisma_query::ast::*;

pub mod prisma {
    include!(concat!(env!("OUT_DIR"), "/prisma.rs"));
}

use crate::Error as CrateError;
use prelude::*;

impl RpcResponse {
    pub fn header() -> Header {
        Header {
            type_name: String::from("RpcResponse"),
        }
    }

    pub fn empty() -> RpcResponse {
        RpcResponse {
            header: Self::header(),
            response: Some(rpc::Response::Result(prisma::Result { value: None })),
        }
    }

    pub fn ok(result: NodesResult) -> RpcResponse {
        RpcResponse {
            header: Self::header(),
            response: Some(rpc::Response::Result(prisma::Result {
                value: Some(result::Value::NodesResult(result)),
            })),
        }
    }

    pub fn error(error: CrateError) -> RpcResponse {
        RpcResponse {
            header: Self::header(),
            response: Some(rpc::Response::Error(ProtoError {
                value: Some(error.into()),
            })),
        }
    }
}

impl SelectedField {
    pub fn is_scalar(&self) -> bool {
        match self.field {
            Some(selected_field::Field::Scalar(_)) => true,
            _ => false,
        }
    }

    pub fn is_relational(&self) -> bool {
        match self.field {
            Some(selected_field::Field::Relational { .. }) => true,
            _ => false,
        }
    }
}

impl From<SortOrder> for Order {
    fn from(so: SortOrder) -> Order {
        match so {
            SortOrder::Asc => Order::Asc,
            SortOrder::Desc => Order::Desc,
        }
    }
}

impl From<ValueContainer> for PrismaValue {
    fn from(container: ValueContainer) -> PrismaValue {
        use prisma::value_container as vc;

        match container.prisma_value.unwrap() {
            vc::PrismaValue::String(v) => PrismaValue::String(v),
            vc::PrismaValue::Float(v) => PrismaValue::Float(v),
            vc::PrismaValue::Boolean(v) => PrismaValue::Boolean(v),
            vc::PrismaValue::DateTime(v) => PrismaValue::DateTime(v),
            vc::PrismaValue::Enum(v) => PrismaValue::Enum(v),
            vc::PrismaValue::Json(v) => PrismaValue::Json(v),
            vc::PrismaValue::Int(v) => PrismaValue::Int(v),
            vc::PrismaValue::Relation(v) => PrismaValue::Relation(v as usize),
            vc::PrismaValue::Null(_) => PrismaValue::Null,
            vc::PrismaValue::Uuid(v) => PrismaValue::Uuid(v),
            vc::PrismaValue::GraphqlId(v) => PrismaValue::GraphqlId(v.into()),
        }
    }
}

impl From<prisma::GraphqlId> for GraphqlId {
    fn from(id: prisma::GraphqlId) -> GraphqlId {
        use prisma::graphql_id as id;

        match id.id_value.unwrap() {
            id::IdValue::String(s) => GraphqlId::String(s),
            id::IdValue::Int(i) => GraphqlId::Int(i as usize),
        }
    }
}

impl From<PrismaValue> for ValueContainer {
    fn from(pv: PrismaValue) -> ValueContainer {
        use prisma::value_container as vc;

        let prisma_value = match pv {
            PrismaValue::String(v) => vc::PrismaValue::String(v),
            PrismaValue::Float(v) => vc::PrismaValue::Float(v),
            PrismaValue::Boolean(v) => vc::PrismaValue::Boolean(v),
            PrismaValue::DateTime(v) => vc::PrismaValue::DateTime(v),
            PrismaValue::Enum(v) => vc::PrismaValue::Enum(v),
            PrismaValue::Json(v) => vc::PrismaValue::Json(v),
            PrismaValue::Int(v) => vc::PrismaValue::Int(v),
            PrismaValue::Relation(v) => vc::PrismaValue::Relation(v as i64),
            PrismaValue::Null => vc::PrismaValue::Null(true),
            PrismaValue::Uuid(v) => vc::PrismaValue::Uuid(v),
            PrismaValue::GraphqlId(v) => vc::PrismaValue::GraphqlId(v.into()),
        };

        ValueContainer {
            prisma_value: Some(prisma_value),
        }
    }
}

impl From<GraphqlId> for prisma::GraphqlId {
    fn from(id: GraphqlId) -> prisma::GraphqlId {
        use prisma::graphql_id as id;

<<<<<<< HEAD
        let id_value = match id {
            GraphqlId::String(s) => id::IdValue::String(s),
            GraphqlId::Int(i) => id::IdValue::Int(i as i64),
        };

        prisma::GraphqlId {
            id_value: Some(id_value),
        }
    }
}

impl From<Vec<PrismaValue>> for Node {
    fn from(values: Vec<PrismaValue>) -> Node {
        Node {
            values: values.into_iter().map(ValueContainer::from).collect(),
=======
        let relation = relation_field.relation();
        let invert_condition_of_subselect = match self.condition() {
            relation_filter::Condition::EveryRelatedNode => true,
            _ => false,
        };

        let this_relation_column = relation.column_for_relation_side(relation_field.relation_side);
        let other_relation_column =
            relation.column_for_relation_side(relation_field.related_field().relation_side);
        let relation_table_name = relation.relation_table_name();
        let schema = model.schema();

        match self.nested_filter.type_ {
            Some(filter::Type::Relation(nested)) => {
                let condition = nested.condition();
                let nested_select = nested.relation_filter_sub_select(model.clone());

                let condition_tree = Self::in_statement_for_relation_condition(
                    Column::from((
                        schema.db_name.as_ref(),
                        relation_table_name.as_ref(),
                        other_relation_column.as_ref(),
                    )),
                    condition,
                    nested_select,
                );

                Select::from((schema.db_name.as_ref(), relation_table_name.as_ref()))
                    .column(Column::from((
                        schema.db_name.as_ref(),
                        relation_table_name.as_ref(),
                        this_relation_column.as_ref(),
                    )))
                    .so_that(condition_tree.invert_if(invert_condition_of_subselect))
            }
            _ => {
                let filter: ConditionTree =
                    (*self.nested_filter).into_condition_tree(model.clone());

                let join = model
                    .table()
                    .on(relation_field.related_model().id_column().equals(
                        relation.column_for_relation_side(relation_field.relation_side.opposite()),
                    ));

                Select::from((schema.db_name.as_ref(), relation_table_name.as_ref()))
                    .column(this_relation_column)
                    .inner_join(join)
                    .so_that(filter.invert_if(invert_condition_of_subselect))
            }
>>>>>>> 8e47f9b7
        }
    }
}<|MERGE_RESOLUTION|>--- conflicted
+++ resolved
@@ -9,6 +9,7 @@
 pub use filter::*;
 pub use input::*;
 pub use interface::{ExternalInterface, ProtoBufInterface};
+use prisma_common::{error::Error, PrismaResult};
 use prisma_models::prelude::*;
 use prisma_query::ast::*;
 
@@ -136,7 +137,6 @@
     fn from(id: GraphqlId) -> prisma::GraphqlId {
         use prisma::graphql_id as id;
 
-<<<<<<< HEAD
         let id_value = match id {
             GraphqlId::String(s) => id::IdValue::String(s),
             GraphqlId::Int(i) => id::IdValue::Int(i as i64),
@@ -152,58 +152,20 @@
     fn from(values: Vec<PrismaValue>) -> Node {
         Node {
             values: values.into_iter().map(ValueContainer::from).collect(),
-=======
-        let relation = relation_field.relation();
-        let invert_condition_of_subselect = match self.condition() {
-            relation_filter::Condition::EveryRelatedNode => true,
-            _ => false,
+        }
+    }
+}
+
+trait InputValidation {
+    fn validate(&self) -> PrismaResult<()>;
+
+    fn validate_args(query_arguments: &crate::protobuf::QueryArguments) -> PrismaResult<()> {
+        if let (Some(_), Some(_)) = (query_arguments.first, query_arguments.last) {
+            return Err(Error::InvalidConnectionArguments(
+                "Cannot have first and last set in the same query",
+            ));
         };
 
-        let this_relation_column = relation.column_for_relation_side(relation_field.relation_side);
-        let other_relation_column =
-            relation.column_for_relation_side(relation_field.related_field().relation_side);
-        let relation_table_name = relation.relation_table_name();
-        let schema = model.schema();
-
-        match self.nested_filter.type_ {
-            Some(filter::Type::Relation(nested)) => {
-                let condition = nested.condition();
-                let nested_select = nested.relation_filter_sub_select(model.clone());
-
-                let condition_tree = Self::in_statement_for_relation_condition(
-                    Column::from((
-                        schema.db_name.as_ref(),
-                        relation_table_name.as_ref(),
-                        other_relation_column.as_ref(),
-                    )),
-                    condition,
-                    nested_select,
-                );
-
-                Select::from((schema.db_name.as_ref(), relation_table_name.as_ref()))
-                    .column(Column::from((
-                        schema.db_name.as_ref(),
-                        relation_table_name.as_ref(),
-                        this_relation_column.as_ref(),
-                    )))
-                    .so_that(condition_tree.invert_if(invert_condition_of_subselect))
-            }
-            _ => {
-                let filter: ConditionTree =
-                    (*self.nested_filter).into_condition_tree(model.clone());
-
-                let join = model
-                    .table()
-                    .on(relation_field.related_model().id_column().equals(
-                        relation.column_for_relation_side(relation_field.relation_side.opposite()),
-                    ));
-
-                Select::from((schema.db_name.as_ref(), relation_table_name.as_ref()))
-                    .column(this_relation_column)
-                    .inner_join(join)
-                    .so_that(filter.invert_if(invert_condition_of_subselect))
-            }
->>>>>>> 8e47f9b7
-        }
+        Ok(())
     }
 }