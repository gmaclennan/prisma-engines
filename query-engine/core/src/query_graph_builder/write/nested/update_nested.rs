use super::write_args_parser::*;
use super::*;
use crate::{
    query_ast::*,
    query_graph::{Node, NodeRef, QueryGraph, QueryGraphDependency},
    InputAssertions, ParsedInputValue,
};
use connector::{Filter, ScalarCompare};
use prisma_models::{ModelRef, RelationFieldRef};
use std::{convert::TryInto, sync::Arc};

/// Handles nested update (one) cases.
/// The graph is expanded with the `Check` and `Update` nodes.
///
/// (illustration simplified, `Parent` / `Read Result` exemplary)
///
/// ```text
///    ┌──────┐
/// ┌──│Parent│────────┐
/// │  └──────┘        │
/// │      │           │
/// │      ▼           ▼
/// │  ┌──────┐  ┌───────────┐
/// │  │Check │  │Read result│
/// │  └──────┘  └───────────┘
/// │      │
/// │      ▼
/// │  ┌──────┐
/// └─▶│Update│
///    └──────┘
/// ```
pub fn connect_nested_update(
    graph: &mut QueryGraph,
    parent: &NodeRef,
    parent_relation_field: &RelationFieldRef,
    value: ParsedInputValue,
    child_model: &ModelRef,
) -> QueryGraphBuilderResult<()> {
    // for value in utils::coerce_vec(value) {
    //     let (data, filter) = if parent_relation_field.is_list {
    //         // We have to have a record specified as a record finder in "where".
    //         // This finder is used to read the children first, to make sure they're actually connected.
    //         // The update itself operates on the ID found by the read check.
    //         let mut map: ParsedInputMap = value.try_into()?;
    //         let where_arg: ParsedInputMap = map.remove("where").unwrap().try_into()?;

    //         where_arg.assert_size(1)?;
    //         where_arg.assert_non_null()?;

    //         let filter = extract_filter(where_arg, &child_model, false)?;
    //         let data_value = map.remove("data").unwrap();

    //         (data_value, filter)
    //     } else {
    //         (value, Filter::empty())
    //     };

    //     let find_child_records_node =
    //         utils::insert_find_children_by_parent_node(graph, parent, parent_relation_field, filter)?;

    //     let update_node =
    //         update::update_record_node(graph, Filter::empty(), Arc::clone(child_model), data.try_into()?)?;
    //     let id_field = child_model.fields().id();

    //     graph.create_edge(
    //         &find_child_records_node,
    //         &update_node,
    //         QueryGraphDependency::ParentIds(Box::new(move |mut node, mut parent_ids| {
    //             let parent_id = match parent_ids.pop() {
    //                 Some(pid) => Ok(pid),
    //                 None => Err(QueryGraphBuilderError::AssertionError(format!(
    //                     "Expected a valid parent ID to be present for nested update to-one case."
    //                 ))),
    //             }?;

    //             if let Node::Query(Query::Write(WriteQuery::UpdateRecord(ref mut ur))) = node {
    //                 ur.add_filter(id_field.equals(parent_id));
    //             }

    //             Ok(node)
    //         })),
    //     )?;
    // }

    // Ok(())

    todo!()
}

pub fn connect_nested_update_many(
    graph: &mut QueryGraph,
    parent: &NodeRef,
    parent_relation_field: &RelationFieldRef,
    value: ParsedInputValue,
    child_model: &ModelRef,
) -> QueryGraphBuilderResult<()> {
<<<<<<< HEAD
    // for value in utils::coerce_vec(value) {
    //     let mut map: ParsedInputMap = value.try_into()?;
    //     let where_arg = map.remove("where").unwrap();
    //     let data_value = map.remove("data").unwrap();
    //     let data_map: ParsedInputMap = data_value.try_into()?;
    //     let where_map: ParsedInputMap = where_arg.try_into()?;

    //     let filter = extract_filter(where_map, child_model, true)?;
    //     let update_args = WriteArguments::from(&child_model, data_map)?;

    //     let find_child_records_node =
    //         utils::insert_find_children_by_parent_node(graph, parent, parent_relation_field, filter.clone())?;

    //     // TODO: this looks like some duplication from write/update.rs
    //     let update_many = WriteQuery::UpdateManyRecords(UpdateManyRecords {
    //         model: Arc::clone(&child_model),
    //         filter,
    //         args: update_args.args,
    //     });

    //     let update_many_node = graph.create_node(Query::Write(update_many));
    //     let id_field = child_model.fields().id();

    //     graph.create_edge(
    //         &find_child_records_node,
    //         &update_many_node,
    //         QueryGraphDependency::ParentIds(Box::new(move |mut node, parent_ids| {
    //             if let Node::Query(Query::Write(WriteQuery::UpdateManyRecords(ref mut ur))) = node {
    //                 let ids_filter = id_field.is_in(Some(parent_ids));
    //                 let new_filter = Filter::and(vec![ur.filter.clone(), ids_filter]);

    //                 ur.filter = new_filter;
    //             }

    //             Ok(node)
    //         })),
    //     )?;
    // }

    // Ok(())

    todo!()
=======
    for value in utils::coerce_vec(value) {
        let mut map: ParsedInputMap = value.try_into()?;
        let where_arg = map.remove("where").unwrap();
        let data_value = map.remove("data").unwrap();
        let data_map: ParsedInputMap = data_value.try_into()?;
        let where_map: ParsedInputMap = where_arg.try_into()?;

        let filter = extract_filter(where_map, child_model, true)?;
        let update_args = WriteArguments::from(&child_model, data_map)?;

        let find_child_records_node =
            utils::insert_find_children_by_parent_node(graph, parent, parent_relation_field, filter.clone())?;

        // TODO: this looks like some duplication from write/update.rs
        let update_many = WriteQuery::UpdateManyRecords(UpdateManyRecords {
            model: Arc::clone(&child_model),
            filter,
            args: update_args.args,
        });

        let update_many_node = graph.create_node(Query::Write(update_many));
        let id_field = child_model.fields().id();

        graph.create_edge(
            &find_child_records_node,
            &update_many_node,
            QueryGraphDependency::ParentIds(Box::new(move |mut node, parent_ids| {
                if let Node::Query(Query::Write(WriteQuery::UpdateManyRecords(ref mut ur))) = node {
                    let ids_filter = id_field.is_in(parent_ids);
                    let new_filter = Filter::and(vec![ur.filter.clone(), ids_filter]);

                    ur.filter = new_filter;
                }

                Ok(node)
            })),
        )?;
    }

    Ok(())
>>>>>>> 20aaeb5d
}<|MERGE_RESOLUTION|>--- conflicted
+++ resolved
@@ -94,7 +94,6 @@
     value: ParsedInputValue,
     child_model: &ModelRef,
 ) -> QueryGraphBuilderResult<()> {
-<<<<<<< HEAD
     // for value in utils::coerce_vec(value) {
     //     let mut map: ParsedInputMap = value.try_into()?;
     //     let where_arg = map.remove("where").unwrap();
@@ -123,7 +122,7 @@
     //         &update_many_node,
     //         QueryGraphDependency::ParentIds(Box::new(move |mut node, parent_ids| {
     //             if let Node::Query(Query::Write(WriteQuery::UpdateManyRecords(ref mut ur))) = node {
-    //                 let ids_filter = id_field.is_in(Some(parent_ids));
+    //                 let ids_filter = id_field.is_in(parent_ids);
     //                 let new_filter = Filter::and(vec![ur.filter.clone(), ids_filter]);
 
     //                 ur.filter = new_filter;
@@ -137,46 +136,4 @@
     // Ok(())
 
     todo!()
-=======
-    for value in utils::coerce_vec(value) {
-        let mut map: ParsedInputMap = value.try_into()?;
-        let where_arg = map.remove("where").unwrap();
-        let data_value = map.remove("data").unwrap();
-        let data_map: ParsedInputMap = data_value.try_into()?;
-        let where_map: ParsedInputMap = where_arg.try_into()?;
-
-        let filter = extract_filter(where_map, child_model, true)?;
-        let update_args = WriteArguments::from(&child_model, data_map)?;
-
-        let find_child_records_node =
-            utils::insert_find_children_by_parent_node(graph, parent, parent_relation_field, filter.clone())?;
-
-        // TODO: this looks like some duplication from write/update.rs
-        let update_many = WriteQuery::UpdateManyRecords(UpdateManyRecords {
-            model: Arc::clone(&child_model),
-            filter,
-            args: update_args.args,
-        });
-
-        let update_many_node = graph.create_node(Query::Write(update_many));
-        let id_field = child_model.fields().id();
-
-        graph.create_edge(
-            &find_child_records_node,
-            &update_many_node,
-            QueryGraphDependency::ParentIds(Box::new(move |mut node, parent_ids| {
-                if let Node::Query(Query::Write(WriteQuery::UpdateManyRecords(ref mut ur))) = node {
-                    let ids_filter = id_field.is_in(parent_ids);
-                    let new_filter = Filter::and(vec![ur.filter.clone(), ids_filter]);
-
-                    ur.filter = new_filter;
-                }
-
-                Ok(node)
-            })),
-        )?;
-    }
-
-    Ok(())
->>>>>>> 20aaeb5d
 }