--- conflicted
+++ resolved
@@ -300,25 +300,12 @@
         let nested_input_object = self.nested_update_data(Arc::clone(&parent_field));
 
         if parent_field.is_list {
-<<<<<<< HEAD
             let where_input_object = self.where_unique_object_type(&related_model);
-            let type_name = if parent_field.related_field().is_hidden {
-                format!("{}UpdateWithWhereUniqueNestedInput", related_model.name.clone())
-            } else {
-                format!(
-                    "{}UpdateWithWhereUniqueWithout{}Input",
-                    related_model.name.clone(),
-                    capitalize(parent_field.related_field().name.clone())
-                )
-            };
-=======
-            let where_input_object = self.where_unique_object_type(Arc::clone(&related_model));
             let type_name = format!(
                 "{}UpdateWithWhereUniqueWithout{}Input",
                 related_model.name.clone(),
                 capitalize(parent_field.related_field().name.clone())
             );
->>>>>>> 3ff778c0
 
             return_cached!(self.get_cache(), &type_name);
             let input_object = Arc::new(init_input_object_type(type_name.clone()));
