--- conflicted
+++ resolved
@@ -71,15 +71,6 @@
     /// of relation. Will always result in a runtime error if no defaults are
     /// provided for any relation scalar fields.
     SetDefault,
-<<<<<<< HEAD
-    /// An emulated version of `SetNull` for databases without foreign keys.
-    EmulateSetNull,
-    /// An emulated version of `Restrict` for databases without foreign keys.
-    EmulateRestrict,
-    /// An emulated version of `NoAction` for databases without foreign keys.
-    EmulateNoAction,
-=======
->>>>>>> 486e285c
 }
 
 impl fmt::Display for ReferentialAction {
@@ -90,12 +81,6 @@
             ReferentialAction::NoAction => write!(f, "NoAction"),
             ReferentialAction::SetNull => write!(f, "SetNull"),
             ReferentialAction::SetDefault => write!(f, "SetDefault"),
-<<<<<<< HEAD
-            ReferentialAction::EmulateSetNull => write!(f, "EmulateSetNull"),
-            ReferentialAction::EmulateRestrict => write!(f, "EmulateRestrict"),
-            ReferentialAction::EmulateNoAction => write!(f, "EmulateNoAction"),
-=======
->>>>>>> 486e285c
         }
     }
 }