mod relation;
mod scalar;

pub use relation::*;
pub use scalar::*;

use crate::prelude::*;
use datamodel::ScalarType;
use std::{hash::Hash, sync::Arc};

#[derive(Debug)]
pub enum FieldTemplate {
    Relation(RelationFieldTemplate),
    Scalar(ScalarFieldTemplate),
}

#[derive(Debug, Clone, PartialEq, Eq, Hash)]
pub enum Field {
    Relation(RelationFieldRef),
    Scalar(ScalarFieldRef),
}

#[derive(Debug, Clone)]
pub enum FieldWeak {
    Relation(RelationFieldWeak),
    Scalar(ScalarFieldWeak),
}

impl FieldWeak {
    pub fn upgrade(&self) -> Field {
        match self {
            Self::Relation(rf) => rf.upgrade().unwrap().into(),
            Self::Scalar(sf) => sf.upgrade().unwrap().into(),
        }
    }
}

impl From<&Field> for FieldWeak {
    fn from(f: &Field) -> Self {
        match f {
            Field::Scalar(sf) => sf.into(),
            Field::Relation(rf) => rf.into(),
        }
    }
}

impl From<&ScalarFieldRef> for FieldWeak {
    fn from(f: &ScalarFieldRef) -> Self {
        FieldWeak::Scalar(Arc::downgrade(f))
    }
}

impl From<&RelationFieldRef> for FieldWeak {
    fn from(f: &RelationFieldRef) -> Self {
        FieldWeak::Relation(Arc::downgrade(f))
    }
}

#[derive(Clone, Debug, PartialEq, Eq, Hash)]
pub enum TypeIdentifier {
    String,
    Int,
    Float,
    Boolean,
    Enum(String),
    UUID,
    Json,
    Xml,
    DateTime,
    // DateTime(DateType),
}

#[derive(Clone, Debug, PartialEq, Eq, Hash)]
pub enum DateType {
    Date,
    Time,
    DateTime,
}

<<<<<<< HEAD
impl From<TypeIdentifier> for TypeHint {
    fn from(typ: TypeIdentifier) -> Self {
        match typ {
            TypeIdentifier::String => TypeHint::String,
            TypeIdentifier::Float => TypeHint::Float,
            TypeIdentifier::Boolean => TypeHint::Boolean,
            TypeIdentifier::Enum(_) => TypeHint::Enum,
            TypeIdentifier::Json => TypeHint::Json,
            TypeIdentifier::DateTime => TypeHint::DateTime,
            TypeIdentifier::UUID => TypeHint::UUID,
            TypeIdentifier::Int => TypeHint::Int,
            TypeIdentifier::Xml => TypeHint::Xml,
        }
    }
}

=======
>>>>>>> 4a88935f
impl Field {
    pub fn name(&self) -> &str {
        match self {
            Field::Scalar(ref sf) => &sf.name,
            Field::Relation(ref rf) => &rf.name,
        }
    }

    pub fn is_scalar(&self) -> bool {
        match self {
            Field::Scalar(_) => true,
            Field::Relation(_) => false,
        }
    }

    pub fn is_id(&self) -> bool {
        match self {
            Field::Scalar(sf) => sf.is_id,
            Field::Relation(_) => false,
        }
    }

    pub fn is_list(&self) -> bool {
        match self {
            Field::Scalar(ref sf) => sf.is_list,
            Field::Relation(ref rf) => rf.is_list,
        }
    }

    pub fn as_scalar(self) -> Option<ScalarFieldRef> {
        match self {
            Field::Scalar(scalar) => Some(scalar),
            _ => None,
        }
    }

    pub fn is_required(&self) -> bool {
        match self {
            Field::Scalar(ref sf) => sf.is_required,
            Field::Relation(ref rf) => rf.is_required,
        }
    }

    pub fn is_unique(&self) -> bool {
        match self {
            Field::Scalar(ref sf) => sf.unique(),
            Field::Relation(_) => false,
        }
    }

    pub fn model(&self) -> ModelRef {
        match self {
            Self::Scalar(sf) => sf.model(),
            Self::Relation(rf) => rf.model(),
        }
    }

    pub fn scalar_fields(&self) -> Vec<ScalarFieldRef> {
        match self {
            Self::Scalar(sf) => vec![sf.clone()],
            Self::Relation(rf) => rf.scalar_fields(),
        }
    }

    pub fn downgrade(&self) -> FieldWeak {
        match self {
            Field::Relation(field) => FieldWeak::Relation(Arc::downgrade(field)),
            Field::Scalar(field) => FieldWeak::Scalar(Arc::downgrade(field)),
        }
    }
}

impl FieldTemplate {
    pub fn build(self, model: ModelWeakRef) -> Field {
        match self {
            FieldTemplate::Scalar(st) => Field::Scalar(st.build(model)),
            FieldTemplate::Relation(rt) => Field::Relation(rt.build(model)),
        }
    }
}

impl From<ScalarFieldRef> for Field {
    fn from(sf: ScalarFieldRef) -> Self {
        Field::Scalar(sf)
    }
}

impl From<RelationFieldRef> for Field {
    fn from(rf: RelationFieldRef) -> Self {
        Field::Relation(rf)
    }
}

impl From<ScalarType> for TypeIdentifier {
    fn from(st: ScalarType) -> Self {
        match st {
            ScalarType::String => Self::String,
            ScalarType::Int => Self::Int,
            ScalarType::Float => Self::Float,
            ScalarType::Boolean => Self::Boolean,
            ScalarType::DateTime => Self::DateTime,
            ScalarType::Json => Self::Json,
            ScalarType::XML => Self::Xml,
            ScalarType::Decimal => Self::Float,
            ScalarType::Duration => todo!("No idea what this is supposed to be"),
            ScalarType::Bytes => unimplemented!(),
        }
    }
}<|MERGE_RESOLUTION|>--- conflicted
+++ resolved
@@ -77,25 +77,6 @@
     DateTime,
 }
 
-<<<<<<< HEAD
-impl From<TypeIdentifier> for TypeHint {
-    fn from(typ: TypeIdentifier) -> Self {
-        match typ {
-            TypeIdentifier::String => TypeHint::String,
-            TypeIdentifier::Float => TypeHint::Float,
-            TypeIdentifier::Boolean => TypeHint::Boolean,
-            TypeIdentifier::Enum(_) => TypeHint::Enum,
-            TypeIdentifier::Json => TypeHint::Json,
-            TypeIdentifier::DateTime => TypeHint::DateTime,
-            TypeIdentifier::UUID => TypeHint::UUID,
-            TypeIdentifier::Int => TypeHint::Int,
-            TypeIdentifier::Xml => TypeHint::Xml,
-        }
-    }
-}
-
-=======
->>>>>>> 4a88935f
 impl Field {
     pub fn name(&self) -> &str {
         match self {
