--- conflicted
+++ resolved
@@ -24,13 +24,8 @@
             }
 
             model User {
-<<<<<<< HEAD
-               id      Int @id @sequence(name: "User_id_seq", allocationSize: 1, initialValue: 1)
+               id      Int @id @default(autoincrement())
                post Post?
-=======
-               id      Int @id @default(autoincrement())
-               post Post? 
->>>>>>> 43dc93af
             }
         "#;
     let result = dbg!(api.introspect().await);
@@ -55,11 +50,6 @@
         })
         .await;
 
-<<<<<<< HEAD
-    api.database().query_raw(&format!("ALTER TABLE \"{}\".\"User\" ADD Column \"post_id\" INTEGER NOT NULL UNIQUE REFERENCES \"Post\"(\"id\")", api.schema_name()), &[]).await.unwrap();
-
-=======
->>>>>>> 43dc93af
     let dm = r#"
             model Post {
                id      Int @id @default(autoincrement())
@@ -98,13 +88,8 @@
             }
 
             model User {
-<<<<<<< HEAD
-               id      Int @id @sequence(name: "User_id_seq", allocationSize: 1, initialValue: 1)
+               id      Int @id @default(autoincrement())
                post Post?
-=======
-               id      Int @id @default(autoincrement())
-               post Post? 
->>>>>>> 43dc93af
             }
         "#;
     let result = dbg!(api.introspect().await);
@@ -133,15 +118,9 @@
             }
 
             model User {
-<<<<<<< HEAD
                email        String? @unique
-               id           Int     @id  @sequence(name: "User_id_seq", allocationSize: 1, initialValue: 1)
+               id           Int     @id  @default(autoincrement())
                post         Post?
-=======
-               email        String? @unique 
-               id           Int     @id  @default(autoincrement())
-               post         Post? 
->>>>>>> 43dc93af
             }
         "#;
     let result = dbg!(api.introspect().await);
@@ -169,13 +148,8 @@
             }
 
             model User {
-<<<<<<< HEAD
-               id      Int @id @sequence(name: "User_id_seq", allocationSize: 1, initialValue: 1)
+               id      Int @id @default(autoincrement())
                posts Post[]
-=======
-               id      Int @id @default(autoincrement())
-               posts Post[] 
->>>>>>> 43dc93af
             }
         "#;
     let result = dbg!(api.introspect().await);
@@ -203,13 +177,8 @@
             }
 
             model User {
-<<<<<<< HEAD
-               id      Int @id @sequence(name: "User_id_seq", allocationSize: 1, initialValue: 1)
+               id      Int @id @default(autoincrement())
                posts Post[]
-=======
-               id      Int @id @default(autoincrement())
-               posts Post[] 
->>>>>>> 43dc93af
             }
        "#;
     let result = dbg!(api.introspect().await);
@@ -249,23 +218,13 @@
 
     let dm = r#"
             model Post {
-<<<<<<< HEAD
-               id      Int @id @sequence(name: "Post_id_seq", allocationSize: 1, initialValue: 1)
+               id      Int @id @default(autoincrement())
                users User[]
-=======
-               id      Int @id @default(autoincrement())
-               users User[] 
->>>>>>> 43dc93af
-            }
-
-            model User {
-<<<<<<< HEAD
-               id      Int @id @sequence(name: "User_id_seq", allocationSize: 1, initialValue: 1)
+            }
+
+            model User {
+               id      Int @id @default(autoincrement())
                posts Post[]
-=======
-               id      Int @id @default(autoincrement())
-               posts Post[] 
->>>>>>> 43dc93af
             }
         "#;
     let result = dbg!(api.introspect().await);
@@ -346,13 +305,8 @@
             }
 
             model User {
-<<<<<<< HEAD
-               id      Int @id @sequence(name: "User_id_seq", allocationSize: 1, initialValue: 1)
+               id      Int @id @default(autoincrement())
                postsToUserses PostsToUsers[]
-=======
-               id      Int @id @default(autoincrement())
-               postsToUserses PostsToUsers[] 
->>>>>>> 43dc93af
             }
         "#;
     let result = dbg!(api.introspect().await);
