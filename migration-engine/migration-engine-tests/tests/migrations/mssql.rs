--- conflicted
+++ resolved
@@ -18,20 +18,13 @@
 
     api.raw_cmd(&format!("sp_bindefault '{0}.catcat', '{0}.cats.name'", schema));
 
-<<<<<<< HEAD
     let dm = api.datamodel_with_provider(
-=======
-    let dm = format!(
->>>>>>> 905be1d1
         r#"
-        {}
-
-        model cats {{
+        model cats {
             id Int @id @default(autoincrement())
             name String @db.NVarChar(255)
-        }}
+        }
     "#,
-        api.datasource_block(),
     );
 
     api.schema_push(dm)
