[package]
name = "sql-migration-connector"
version = "0.1.0"
authors = ["Marcus Böhm <boehm@prisma.io>"]
edition = "2018"

[dependencies]
migration-connector = { path = "../migration-connector" }
datamodel = { path = "../../../libs/datamodel" }
chrono = { version = "0.4" }
prisma-query = { git = "https://github.com/prisma/prisma-query.git" }
database-inspector = { path = "../../../libs/database-inspector" }
serde_json = "1.0"
serde = "1.0"
<<<<<<< HEAD
rusqlite = { version = "0.16", features = ["chrono", "bundled"] }
barrel = { version = "0.5.6", features = ["sqlite3"] }
=======
rusqlite = { git = "https://github.com/pimeys/rusqlite", features = ["chrono", "bundled"] }
barrel = { version = "0.5.4", features = ["sqlite3"] }
>>>>>>> 0a36394b
itertools = "0.8"<|MERGE_RESOLUTION|>--- conflicted
+++ resolved
@@ -12,11 +12,6 @@
 database-inspector = { path = "../../../libs/database-inspector" }
 serde_json = "1.0"
 serde = "1.0"
-<<<<<<< HEAD
-rusqlite = { version = "0.16", features = ["chrono", "bundled"] }
+rusqlite = { git = "https://github.com/pimeys/rusqlite", features = ["chrono", "bundled"] }
 barrel = { version = "0.5.6", features = ["sqlite3"] }
-=======
-rusqlite = { git = "https://github.com/pimeys/rusqlite", features = ["chrono", "bundled"] }
-barrel = { version = "0.5.4", features = ["sqlite3"] }
->>>>>>> 0a36394b
 itertools = "0.8"