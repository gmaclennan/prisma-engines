mod mssql;
mod mysql;
mod postgres;
mod sqlite;

<<<<<<< HEAD
use datamodel::{
    walkers::ModelWalker, walkers::ScalarFieldWalker, Datamodel, FieldArity, NativeTypeInstance, ScalarType,
};
=======
use datamodel::{walkers::ModelWalker, walkers::ScalarFieldWalker, Datamodel, NativeTypeInstance};
>>>>>>> ddf9b723
use sql_schema_describer as sql;
use sql_schema_describer::{ColumnArity, ColumnType, ColumnTypeFamily};

pub(crate) trait SqlSchemaCalculatorFlavour {
    fn calculate_enums(&self, _datamodel: &Datamodel) -> Vec<sql::Enum> {
        Vec::new()
    }

    fn column_type_for_native_type(
        &self,
        field: &ScalarFieldWalker<'_>,
        native_type_instance: &NativeTypeInstance,
    ) -> sql::ColumnType;

<<<<<<< HEAD
    fn column_type_for_unsupported_type(&self, field: &ScalarFieldWalker<'_>, description: String) -> sql::ColumnType {
        ColumnType {
            full_data_type: description.clone(),
            family: ColumnTypeFamily::Unsupported(description.clone()),
            arity: match field.arity() {
                FieldArity::Required => ColumnArity::Required,
                FieldArity::Optional => ColumnArity::Nullable,
                FieldArity::List => ColumnArity::List,
            },
            native_type: None,
        }
    }

    fn default_native_type_for_family(&self, family: sql::ColumnTypeFamily) -> Option<serde_json::Value>;
=======
    fn default_native_type_for_family(&self, family: &sql::ColumnTypeFamily) -> Option<serde_json::Value>;
>>>>>>> ddf9b723

    fn enum_column_type(&self, _field: &ScalarFieldWalker<'_>, _db_name: &str) -> sql::ColumnType {
        unreachable!("unreachable enum_column_type")
    }

    fn field_is_implicit_autoincrement_primary_key(&self, _field: &ScalarFieldWalker<'_>) -> bool {
        false
    }

    fn m2m_foreign_key_action(&self, _model_a: &ModelWalker<'_>, _model_b: &ModelWalker<'_>) -> sql::ForeignKeyAction {
        sql::ForeignKeyAction::Cascade
    }

    // TODO: Maybe we should rethink this a bit?
    fn single_field_index_name(&self, model_name: &str, field_name: &str) -> String {
        format!("{}.{}_unique", model_name, field_name)
    }
}<|MERGE_RESOLUTION|>--- conflicted
+++ resolved
@@ -3,13 +3,7 @@
 mod postgres;
 mod sqlite;
 
-<<<<<<< HEAD
-use datamodel::{
-    walkers::ModelWalker, walkers::ScalarFieldWalker, Datamodel, FieldArity, NativeTypeInstance, ScalarType,
-};
-=======
-use datamodel::{walkers::ModelWalker, walkers::ScalarFieldWalker, Datamodel, NativeTypeInstance};
->>>>>>> ddf9b723
+use datamodel::{walkers::ModelWalker, walkers::ScalarFieldWalker, Datamodel, FieldArity, NativeTypeInstance};
 use sql_schema_describer as sql;
 use sql_schema_describer::{ColumnArity, ColumnType, ColumnTypeFamily};
 
@@ -24,7 +18,6 @@
         native_type_instance: &NativeTypeInstance,
     ) -> sql::ColumnType;
 
-<<<<<<< HEAD
     fn column_type_for_unsupported_type(&self, field: &ScalarFieldWalker<'_>, description: String) -> sql::ColumnType {
         ColumnType {
             full_data_type: description.clone(),
@@ -38,10 +31,7 @@
         }
     }
 
-    fn default_native_type_for_family(&self, family: sql::ColumnTypeFamily) -> Option<serde_json::Value>;
-=======
     fn default_native_type_for_family(&self, family: &sql::ColumnTypeFamily) -> Option<serde_json::Value>;
->>>>>>> ddf9b723
 
     fn enum_column_type(&self, _field: &ScalarFieldWalker<'_>, _db_name: &str) -> sql::ColumnType {
         unreachable!("unreachable enum_column_type")
