use prisma_query::ast::*;

use super::FieldManifestation;
use crate::prelude::*;

static ID_FIELD: &str = "id";
static EMBEDDED_ID_FIELD: &str = "_id";
static UPDATED_AT_FIELD: &str = "updatedAt";
static CREATED_AT_FIELD: &str = "createdAt";

#[derive(Debug, Deserialize, Serialize)]
#[serde(rename_all = "camelCase")]
pub struct ScalarFieldTemplate {
    pub name: String,
    pub type_identifier: TypeIdentifier,
    pub is_required: bool,
    pub is_list: bool,
    pub is_unique: bool,
    pub is_hidden: bool,
    pub is_readonly: bool,
    pub is_auto_generated: bool,
    pub manifestation: Option<FieldManifestation>,
    pub behaviour: Option<FieldBehaviour>,
}

#[derive(DebugStub)]
pub struct ScalarField {
    pub name: String,
    pub type_identifier: TypeIdentifier,
    pub is_required: bool,
    pub is_list: bool,
    pub is_unique: bool,
    pub is_hidden: bool,
    pub is_readonly: bool,
    pub is_auto_generated: bool,
    pub manifestation: Option<FieldManifestation>,
    pub behaviour: Option<FieldBehaviour>,
    #[debug_stub = "#ModelWeakRef#"]
    pub model: ModelWeakRef,
}

#[derive(Debug, Deserialize, Serialize, Clone, Eq, PartialEq)]
#[serde(rename_all = "camelCase", tag = "type")]
pub enum FieldBehaviour {
    CreatedAt,
    UpdatedAt,
    Id {
        strategy: IdStrategy,
        sequence: Option<Sequence>,
    },
    ScalarList {
        strategy: ScalarListStrategy,
    },
}

#[derive(Debug, Deserialize, Serialize, Clone, Copy, Eq, PartialEq)]
pub enum IdStrategy {
    Auto,
    None,
    Sequence,
}

#[derive(Debug, Deserialize, Serialize, Clone, Copy, Eq, PartialEq)]
pub enum ScalarListStrategy {
    Embedded,
    Relation,
}

#[derive(Debug, Deserialize, Serialize, Clone, Eq, PartialEq)]
#[serde(rename_all = "camelCase")]
pub struct Sequence {
    pub name: String,
    pub initial_value: i32,
    pub allocation_size: i32,
}

impl ScalarField {
    fn model(&self) -> ModelRef {
        self.model.upgrade().expect(
            "Model does not exist anymore. Parent model got deleted without deleting the child.",
        )
    }

    fn schema(&self) -> SchemaRef {
        self.model().schema()
    }

    /// A field is an ID field if the name is `id` or `_id` in legacy schemas,
    /// or if the field has Id behaviour defined.
    pub fn is_id(&self) -> bool {
        if self.model().is_legacy() {
            self.name == ID_FIELD || self.name == EMBEDDED_ID_FIELD
        } else {
            match self.behaviour {
                Some(FieldBehaviour::Id { .. }) => true,
                _ => false,
            }
        }
    }

    pub fn is_created_at(&self) -> bool {
        if self.model().is_legacy() {
            self.name == CREATED_AT_FIELD
        } else {
            match self.behaviour {
                Some(FieldBehaviour::CreatedAt) => true,
                _ => false,
            }
        }
    }

    pub fn is_updated_at(&self) -> bool {
        if self.model().is_legacy() {
            self.name == UPDATED_AT_FIELD
        } else {
            match self.behaviour {
                Some(FieldBehaviour::UpdatedAt) => true,
                _ => false,
            }
        }
    }

    pub fn is_writable(&self) -> bool {
        !self.is_readonly && !self.is_id() && !self.is_created_at() && !self.is_updated_at()
    }

    pub fn db_name(&self) -> &str {
        self.manifestation
            .as_ref()
            .map(|mf| mf.db_name.as_ref())
            .unwrap_or_else(|| self.name.as_ref())
    }

<<<<<<< HEAD
    pub fn as_column(&self) -> Column {
        (
            self.schema().db_name.as_str(),
            self.model().db_name(),
            self.db_name(),
        )
            .into()
=======
    pub fn db_name_opt(&self) -> Option<&str> {
        self.manifestation
            .as_ref()
            .map(|mf| mf.db_name.as_ref())
    }

    pub fn model_column(&self) -> Column {
        (self.schema().db_name.as_str(), self.model().db_name(), self.db_name()).into()
>>>>>>> 3a539523
    }

    pub fn id_behaviour_clone(&self) -> Option<FieldBehaviour> {
        if self.is_id() {
            self.behaviour.clone()
        } else {
            None
        }
    }

    pub fn scalar_list_behaviour_clone(&self) -> Option<FieldBehaviour> {
        match self.behaviour {
            Some(ref b) => {
                match b {
                    FieldBehaviour::ScalarList{strategy}  => Some(FieldBehaviour::ScalarList{ strategy: *strategy}),
                    _ => None,
                }
            },
            _ => None,
        }
    }
}<|MERGE_RESOLUTION|>--- conflicted
+++ resolved
@@ -76,9 +76,9 @@
 
 impl ScalarField {
     fn model(&self) -> ModelRef {
-        self.model.upgrade().expect(
-            "Model does not exist anymore. Parent model got deleted without deleting the child.",
-        )
+        self.model
+            .upgrade()
+            .expect("Model does not exist anymore. Parent model got deleted without deleting the child.")
     }
 
     fn schema(&self) -> SchemaRef {
@@ -131,24 +131,12 @@
             .unwrap_or_else(|| self.name.as_ref())
     }
 
-<<<<<<< HEAD
-    pub fn as_column(&self) -> Column {
-        (
-            self.schema().db_name.as_str(),
-            self.model().db_name(),
-            self.db_name(),
-        )
-            .into()
-=======
     pub fn db_name_opt(&self) -> Option<&str> {
-        self.manifestation
-            .as_ref()
-            .map(|mf| mf.db_name.as_ref())
+        self.manifestation.as_ref().map(|mf| mf.db_name.as_ref())
     }
 
-    pub fn model_column(&self) -> Column {
+    pub fn as_column(&self) -> Column {
         (self.schema().db_name.as_str(), self.model().db_name(), self.db_name()).into()
->>>>>>> 3a539523
     }
 
     pub fn id_behaviour_clone(&self) -> Option<FieldBehaviour> {
@@ -161,11 +149,9 @@
 
     pub fn scalar_list_behaviour_clone(&self) -> Option<FieldBehaviour> {
         match self.behaviour {
-            Some(ref b) => {
-                match b {
-                    FieldBehaviour::ScalarList{strategy}  => Some(FieldBehaviour::ScalarList{ strategy: *strategy}),
-                    _ => None,
-                }
+            Some(ref b) => match b {
+                FieldBehaviour::ScalarList { strategy } => Some(FieldBehaviour::ScalarList { strategy: *strategy }),
+                _ => None,
             },
             _ => None,
         }
